--- conflicted
+++ resolved
@@ -13,12 +13,8 @@
 
 const MATING_SCORE: i32 = 250000;
 const BOOK_DEPTH: u64 = 20;
-<<<<<<< HEAD
-const BOOK_FILE: &str = "/home/dario/Programming/rust-chess-bot/tree.json";
+const BOOK_FILE: &str = "tree.json";
 const TIME_ELAPSED_ITERATIVE_DEEPENING: f32 = 0.5;
-=======
-const BOOK_FILE: &str = "tree.json";
->>>>>>> 36a3492c
 
 fn null_move() -> Move {
     create_move(0, 0, PieceType::Null, PieceType::Null, PieceType::Null, false, false)
@@ -95,7 +91,7 @@
                 score_string = format!("cp {}", score);
             }
             println!("info depth {} seldepth {} score {} nodes {} pv {}", dep, self.max_selective, score_string, self.node_count, best_move.to_uci_string());
-
+            // println!("Transposition table size {}", self.transposition_table.len());
 
             // logic to check whether to stop the search
             let elapsed = start_time.elapsed().as_millis();
@@ -199,12 +195,12 @@
 
 
     fn principal_variation(&mut self, depth: u64, alpha: i32, beta: i32, stop_search: &Arc<Mutex<bool>>, genuine: bool) -> (i32, Move) {
-        
+
         if *stop_search.lock().unwrap() {
             return (0, null_move());
         }
         self.node_count += 1;
-        
+
         let mut old_move: Move = null_move();
         let hash = self.board.zobrist.hash;
         if self.transposition_table.contains_key(&hash) {
